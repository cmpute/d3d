import functools
import inspect
from collections import OrderedDict
from enum import Enum
from multiprocessing import Manager, Pool
from pathlib import Path
from threading import Event
from typing import (Any, Callable, Dict, List, Optional, OrderedDict, Tuple,
                    Union, ContextManager)

import numpy as np
import numpy.random as npr
from d3d.abstraction import EgoPose, Target3DArray, TransformSet
from numpy import ndarray as NdArray
from PIL.Image import Image
from tqdm import tqdm


def split_trainval(phase: str,
                   total_count: int,
                   trainval_split: Union[float, List[int]],
                   trainval_random: Union[bool, int, str]):
    '''
    Split frames for training or validation set

    :param phase: training or validation
    :param total_count: total number of frames in trainval part of the dataset
    :param trainval_split: the ratio to split training dataset.

        * If it's a number, then it's the ratio to split training dataset.
        * If it's 1, then the validation set is empty; if it's 0, then training set is empty
        * If it's a list of number, then it directly defines the indices to report (ignoring trainval_random)
    :param trainval_random: whether select the train/val split randomly.

        * If it's a bool, then trainval is split with or without shuffle
        * If it's a number, then it's used as the seed for random shuffling
        * If it's a string, then predefined order is used. {r: reverse}
    '''
    if isinstance(trainval_split, list):
        frames = trainval_split
    else:  # trainval_split is a number
        if isinstance(trainval_random, bool):
            frames = npr.default_rng().permutation(total_count) \
                if trainval_random else np.arange(total_count)
        elif isinstance(trainval_random, int):
            gen = npr.default_rng(seed=trainval_random)
            frames = gen.permutation(total_count)
        elif trainval_random == "r":  # predefined shuffle type
            frames = np.arange(total_count)[::-1]
        else:
            raise ValueError("Invalid trainval_random type!")

        # split phase
        if phase == 'training':
            frames = frames[:int(total_count * trainval_split)]
        elif phase == 'validation':
            frames = frames[int(total_count * trainval_split):]

    return frames

def split_trainval_seq(phase: str,
                       seq_counts: OrderedDict[Any, int],
                       trainval_split: Union[float, List[int]],
                       trainval_random: Union[bool, int, str],
                       by_seq: bool = False):
    '''
    Split frames for training or validation by frames or by sequence

    :param phase: training or validation
    :param total_count: total number of frames in trainval part of the dataset
    :param trainval_split: the ratio to split training dataset.

        * If it's a number, then it's the ratio to split training dataset.
        * If it's 1, then the validation set is empty; if it's 0, then training set is empty
        * If it's a list of number, then it directly defines the indices to report (ignoring :obj:`trainval_random`)
    :param trainval_random: whether select the train/val split randomly.

        * If it's a bool, then trainval is split with or without shuffle
        * If it's a number, then it's used as the seed for random shuffling
        * If it's a string, then predefined order is used. {r: reverse}
    :param by_seq: Whether split trainval partitions by sequences instead of frames
    '''
    if isinstance(trainval_split, list):
        return trainval_split
    if not by_seq:
        total_count = sum(seq_counts.values())
        return split_trainval(phase, total_count, trainval_split, trainval_random)

    seqs = []
    seqstarts = {}
    counter = 0
    for seqid, seqcount in seq_counts.items():
        seqs.append(seqid)
        seqstarts[seqid] = counter
        counter += seqcount

    # generate frames
    frames = []
    if isinstance(trainval_random, bool):
        if trainval_random:
            rng = npr.default_rng()
            seqids = rng.permutation(len(seqs))
            for sid in seqids:
                seq = seqs[sid]
                frames.append(rng.permutation(seq_counts[seq]) + seqstarts[seq])
        else:
            for seq in seqs:
                frames.append(np.arange(seq_counts[seq]) + seqstarts[seq])
    elif isinstance(trainval_random, int):
        rng = npr.default_rng(seed=trainval_random)
        seqids = rng.permutation(len(seqs))
        for sid in seqids:
            seq = seqs[sid]
            frames.append(rng.permutation(seq_counts[seq]) + seqstarts[seq])
    elif trainval_random == "r":  # predefined shuffle type
        for seq in seqs[::-1]:
            frames.append(np.arange(seq_counts[seq])[::-1] + seqstarts[seq])

    # split sequences by phase
    if phase == 'training':
        frames = frames[:int(len(frames) * trainval_split)]
    elif phase == 'validation':
        frames = frames[int(len(frames) * trainval_split):]
    frames = np.concatenate(frames)

    return frames

def check_frames(names: Union[List[str], str], valid: List[str]):
    '''
    Check wether names is inside valid options.

    :param names: Names to be checked
    :param valid: List of the valid names
    :return: unpack_result: whether need to unpack results
             names: frame names converted to list
    '''
    unpack_result = False
    if names is None:
        names = valid
    elif isinstance(names, str):
        names = [names]
        unpack_result = True

    # sanity check
    for name in names:
        if name not in valid:
            message = "Invalid frame name %s, " % name
            message += "valid options are " + ", ".join(valid)
            raise ValueError(message)

    return unpack_result, names

class DatasetBase:
    """
    This class acts as the base for all dataset loaders

    :param base_path: directory containing the zip files, or the required data
    :param inzip: whether the dataset is store in original zip archives or unzipped
    :param phase: training, validation or testing
    :param trainval_split: the ratio to split training dataset. See
                           documentation of :func:`split_trainval` for detail.
    :param trainval_random: whether select the train/val split randomly. See
                           documentation of :func:`split_trainval` for detail.
    """
    def __init__(self,
                 base_path: Union[str, Path],
                 inzip: bool = False,
                 phase: str = "training",
                 trainval_split: Union[float, List[int]] = 1.,
                 trainval_random: Union[bool, int, str] = False):
        self.base_path = Path(base_path)
        self.inzip = inzip
        self.phase = phase
        # trainval_split and trainval_random should be used only in constructor
        
        if phase not in ['training', 'validation', 'testing']:
            raise ValueError("Invalid phase tag")

        self._return_file_path = False

    class _ReturnPathContext:
        def __init__(self, ds: "DatasetBase"):
            self.ds = ds
        def __enter__(self):
            if self.ds.inzip:
                raise RuntimeError("Cannot return path from a dataset in zip!")
            self.ds._return_file_path = True
        def __exit__(self, type, value, traceback):
            self.ds._return_file_path = False

    def return_path(self) -> ContextManager:
        """
        Make the dataset return the raw paths to the data instead of parsing
        it. This method returns a context manager.
        """
        return DatasetBase._ReturnPathContext(self)

class DetectionDatasetBase(DatasetBase):
    """
    This class defines basic interface for object detection

    :param base_path: directory containing the zip files, or the required data
    :param inzip: whether the dataset is store in original zip archives or unzipped
    :param phase: training, validation or testing
    :param trainval_split: the ratio to split training dataset. See
                           documentation of :func:`split_trainval` for detail.
    :param trainval_random: whether select the train/val split randomly. See
                           documentation of :func:`split_trainval` for detail.
    """
    VALID_CAM_NAMES: list
    '''
    List of valid sensor names of camera
    '''

    VALID_LIDAR_NAMES: list
    '''
    List of valid sensor names of lidar
    '''

    VALID_OBJ_CLASSES: Enum
    '''
    List of valid object labels
    '''

    def __init__(self,
                 base_path: Union[str, Path],
                 inzip: bool = False,
                 phase: str = "training",
                 trainval_split: Union[float, List[int]] = 1.,
                 trainval_random: Union[bool, int, str] = False):
        super().__init__(base_path, inzip=inzip, phase=phase,
                         trainval_split=trainval_split, trainval_random=trainval_random)

    def lidar_data(self,
                   idx: Union[int, tuple],
                   names: Optional[Union[str, List[str]]] = None
                   ) -> Union[NdArray, List[NdArray]]:
        '''
        Return the lidar point cloud data

        :param names: name of requested lidar sensors. The default sensor is
                      the first element in :attr:`VALID_LIDAR_NAMES`.
        :param idx: index of requested lidar frames
        '''
        raise NotImplementedError("abstract function")

    def camera_data(self, idx: Union[int, tuple],
                    names: Optional[Union[str, List[str]]] = None
                    ) -> Union[Image, List[Image]]:
        '''
        Return the camera image data

        :param names: name of requested camera sensors. The default sensor is
                      the first element in :attr:`VALID_CAM_NAMES`.
        :param idx: index of requested image frames
        '''
        raise NotImplementedError("abstract function")

    def calibration_data(self, idx: Union[int, tuple],
            raw: Optional[bool] = None) -> Union[TransformSet, Any]:
        '''
        Return the calibration data

        :param idx: index of requested frame
        :param raw: if false, converted :class:`d3d.abstraction.TransformSet`
                    will be returned, otherwise raw data will be returned in
                    original format.
        '''
        raise NotImplementedError("abstract function")

    def annotation_3dobject(self, idx: Union[int, tuple],
            raw: Optional[bool] = None) -> Union[Target3DArray, Any]:
        '''
        Return list of converted ground truth targets in lidar frame.

        :param idx: index of requested frame
        :param raw: if false, targets will be converted to d3d
                    :class:`d3d.abstraction.Target3DArray` format,
                    otherwise raw data will be returned in original format
        '''
        raise NotImplementedError("abstract function")

    def identity(self, idx: int) -> tuple:
        '''
        Return something that can track the data back to original dataset. The result tuple can be passed
            to any accessors above and directly access given data.

        :param idx: index of requested frame to be parsed
        '''
        raise NotImplementedError("abstract function")

class TrackingDatasetBase(DetectionDatasetBase):
    """
    Tracking dataset is similarly defined with detection dataset. The two major differences are
    1. Tracking dataset use (sequence_id, frame_id) as identifier.
    2. Tracking dataset provide unique object id across time frames.

    :param base_path: directory containing the zip files, or the required data
    :param inzip: whether the dataset is store in original zip archives or unzipped
    :param phase: training, validation or testing
    :param trainval_split: the ratio to split training dataset. See
                           documentation of :func:`split_trainval` for detail.
    :param trainval_random: whether select the train/val split randomly. See
                           documentation of :func:`split_trainval` for detail.
    :param nframes: number of consecutive frames returned from the accessors

        * If it's a positive number, then it returns adjacent frames with total number reduced
        * If it's a negative number, absolute value of it is consumed
        * If it's zero, then it act like object detection dataset, which means the methods will return unpacked data
    :param trainval_byseq: Whether split trainval partitions by sequences instead of frames
    """

    def __init__(self,
                 base_path: Union[str, Path],
                 inzip: bool = False,
                 phase: str = "training",
                 trainval_split: Union[float, List[int]] = 1.,
                 trainval_random: Union[bool, int, str] = False,
                 trainval_byseq = False,
                 nframes: int = 0):
        super().__init__(base_path, inzip=inzip, phase=phase,
                         trainval_split=trainval_split, trainval_random=trainval_random)
        self.nframes = abs(nframes)

    def _locate_frame(self, idx: int) -> Tuple[Any, int]:
        '''
        Subclass should implement this function to convert overall index to (sequence_id, frame_idx) to support
        decorator :func:`expand_idx` and :func:`expand_idx_name`

        :return: (seq_id, frame_idx) where frame_idx is the index of starting frame
        '''
        raise NotImplementedError("_locate_frame is not implemented!")

    def lidar_data(self,
                   idx: Union[int, tuple],
                   names: Optional[Union[str, List[str]]] = None
                   ) -> Union[NdArray, List[NdArray], List[List[NdArray]]]:
        '''
        If multiple frames are requested, the results will be a list of list. Outer list
        corresponds to frame names and inner list corresponds to time sequence. So
        len(names) × len(frames) data objects will be returned

        :param names: name of requested lidar sensors. The default frame is
                      the first element in :attr:`VALID_LIDAR_NAMES`.
        :param idx: index of requested lidar frames

            * If single index is given, then the frame indexing is done on the whole dataset with trainval split
            * If a tuple is given, it's considered to be a unique id of the frame (from :meth:`identity` method),
              trainval split is ignored in this way and nframes offset is not added
        '''
        raise NotImplementedError("_locate_frame is not implemented!")

    def camera_data(self,
                    idx: Union[int, tuple],
                    names: Optional[Union[str, List[str]]] = None
                    ) -> Union[Image, List[Image], List[List[Image]]]:
        '''
        Return the camera image data

        :param names: name of requested camera sensors. The default sensor is
                      the first element in :attr:`VALID_CAM_NAMES`.
        :param idx: index of requested image frames, see description in
                    :meth:`lidar_data` method.
        '''
        raise NotImplementedError("abstract function")

    def calibration_data(self, idx: Union[int, tuple],
            raw: Optional[bool] = False) -> Union[TransformSet, Any]:
        '''
        Return the calibration data. Notices that we assume the calibration is
        fixed among one squence, so it always return a single object.

        :param idx: index of requested lidar frames
        :param raw: If false, converted :class:`d3d.abstraction.TransformSet`
                    will be returned, otherwise raw data will be returned in
                    original format
        '''
        raise NotImplementedError("abstract function")

    def intermediate_data(self, idx: Union[int, tuple],
            names: Optional[Union[str, List[str]]] = None,
            ninter_frames: int = 1) -> dict:
        '''
        Return the intermediate data (and annotations) between keyframes. For
        key frames data, please use corresponding function to load them

        :param idx: index of requested data frames
        :param names: name of requested sensors.
        :param ninter_frames: number of intermediate frames. If set to None,
                              then all frames will be returned.
        '''
        return []

    def annotation_3dobject(self,
                            idx: Union[int, tuple],
                            raw: Optional[bool] = False
        ) -> Union[Target3DArray, List[Target3DArray]]:
        '''
        Return list of converted ground truth targets in lidar frame.

        :param idx: index of requested frame
        :param raw: if false, targets will be converted to d3d
                    :class:`d3d.abstraction.Target3DArray` format, otherwise
                    raw data will be returned in original format.
        '''
        raise NotImplementedError("abstract function")

    def identity(self, idx: int) -> Union[tuple, List[tuple]]:
        '''
        Return something that can track the data back to original dataset

        :param idx: index of requested frame to be parsed
        :return: if :obj:`nframes` > 0, then the function return a list of ids
                 which are consistent with other functions.
        '''
        raise NotImplementedError("abstract function")

    def pose(self,
             idx: Union[int, tuple],
             raw: Optional[bool] = False,
             names: Optional[Union[str, List[str]]] = None
            ) -> Union[EgoPose, Any]:
        '''
        Return (relative) pose of the vehicle for the frame. The base frame should be ground attached
        which means the base frame will follow a East-North-Up axis order.

        :param idx: index of requested frame
        :param names: specify the sensor whose pose is requested. This option
                      only make sense when the dataset contains separate
                      timestamps for data from each sensor. In this case, the
                      pose either comes from dataset, or from interpolation.
        :param raw: if false, targets will be converted to d3d
                    :class:`d3d.abstraction.EgoPose` format, otherwise raw
                    data will be returned in original format.
        '''
        raise NotImplementedError("abstract function")

    def timestamp(self,
                  idx: Union[int, tuple],
                  names: Optional[Union[str, List[str]]] = None
                 ) -> Union[int, List[int]]:
        '''
        Return the timestamp of frame specified by the index, represented by
        Unix timestamp in macroseconds (usually 16 digits integer)

        :param idx: index of requested frame
        :param names: specify the sensor whose pose is requested. This option
                      only make sense when the dataset contains separate
                      timestamps for data from each sensor.
        '''
        raise NotImplementedError("abstract function")

    @property
    def sequence_sizes(self) -> Dict[Any, int]:
        '''
        Return the mapping from sequence id to sequence sizes
        '''
        raise NotImplementedError("abstract function")

    @property
    def sequence_ids(self) -> List[Any]:
        '''
        Return the list of sequence ids
        '''
        raise NotImplementedError("abstract function")


# Some utilities for implementing tracking dataset
# ref: https://stackoverflow.com/questions/2365701/decorating-python-class-methods-how-do-i-pass-the-instance-to-the-decorator


def expand_idx(func):
    '''
    This decorator wraps TrackingDatasetBase member functions with index input. It will delegates the situation
        where self.nframe > 0 to the original function so that the original function can support only one index.

    There is a parameter :obj:bypass` added to decorated function, which is used to call
    the original underlying method without expansion.
    '''
    @functools.wraps(func)
    def wrapper(self: TrackingDatasetBase, idx, bypass=False, **kwargs):
        if isinstance(idx, int):
            seq_id, frame_idx = self._locate_frame(idx)
        else:
            seq_id, frame_idx = idx

        if self.nframes == 0 or bypass:
            return func(self, (seq_id, frame_idx), **kwargs)
        else:
            return [func(self, (seq_id, idx), **kwargs)
                    for idx in range(frame_idx, frame_idx + self.nframes + 1)]

    return wrapper

def expand_name(valid_names: List[str]) -> Callable[[Callable], Callable]:
    '''
    This decorator works similar to expand_idx with support to distribute frame names.
    Note that this function acts as a decorator factory instead of decorator

    :param valid_names: List of valid sensor names
    '''
    def decorator(func):
        default_names = inspect.signature(func).parameters["names"].default
        assert default_names != inspect.Parameter.empty, \
               "The decorated function should have default names value"

        @functools.wraps(func)
        def wrapper(self: TrackingDatasetBase, idx, names=default_names, **kwargs):
            unpack_result, names = check_frames(names, valid_names)

            results = []
            for name in names:
                results.append(func(self, idx, name, **kwargs))
            return results[0] if unpack_result else results

        return wrapper

    return decorator

def expand_idx_name(valid_names: List[str]) -> Callable[[Callable], Callable]:
    '''
    This decorator works similar to expand_idx with support to distribute both indices and
    frame names. Note that this function acts as a decorator factory instead of decorator

    There is a parameter :obj:bypass` added to decorated function, which is used to call
    the original underlying method without expansion.

    :param valid_names: List of valid sensor names
    '''
    def decorator(func):
        default_names = inspect.signature(func).parameters["names"].default
        assert default_names != inspect.Parameter.empty, \
               "The decorated function should have default names value"

        @functools.wraps(func)
        def wrapper(self: TrackingDatasetBase, idx, names=default_names, bypass=False, **kwargs):
            if isinstance(idx, int):
                seq_id, frame_idx = self._locate_frame(idx)
            else:
                seq_id, frame_idx = idx
            unpack_result, names = check_frames(names, valid_names)

            results = []
            for name in names:
                if self.nframes == 0 or bypass:
                    results.append(func(self, (seq_id, frame_idx), names=name, **kwargs))
                else:
                    results.append([func(self, (seq_id, idx), names=name, **kwargs)
                                    for idx in range(frame_idx, frame_idx + self.nframes + 1)])
            return results[0] if unpack_result else results

        return wrapper

    return decorator

class NumberPool:
    '''
    This class is a utility for multiprocessing using tqdm, define the task as

    .. code-block:: python

        def task(ntqdm, ...):
            ...
            for data in tqdm(..., position=ntqdm, leave=False):
                ...

    Then the parallel progress bars will be displayed in place.
<<<<<<< HEAD
    Additionally if processes < 1, then functions will be executed in current thread.
    '''

    def __init__(self, processes, offset=0, *args, **kargs):
        if processes == 0:
            self._single_thread = True
        else:
            self._single_thread = False
            self._ppool = Pool(processes, initializer=tqdm.set_lock, # pool of processes
                            initargs=(tqdm.get_lock(),), *args, **kargs)
            self._npool = Manager().Array('B', [0] * processes) # pool of position number
            self._nlock = Manager().Lock() # lock for self._npool
            self._nqueue = 0 # number of tasks in pool
            self._offset = offset
            self._complete_event = Event()
=======

    :param processes: Number of processes available in the pool
    :param offset: The offset added to the `ntqdm` value of all process. This is useful
                   when you want to display a progress bar in outer loop.
    '''

    def __init__(self,
                 processes: int,
                 offset: int = 0,
                 *args, **kargs):
        self._ppool = Pool(processes, initializer=tqdm.set_lock, # pool of processes
                           initargs=(tqdm.get_lock(),), *args, **kargs)
        self._npool = Manager().Array('B', [0] * processes) # pool of position number
        self._nlock = Manager().Lock() # lock for self._npool
        self._nqueue = 0 # number of tasks in pool
        self._offset = offset
        self._complete_event = Event()
>>>>>>> bbdfdfa6

    @staticmethod
    def _wrap_func(func, args, pool, nlock, offset):
        n = -1
        with nlock:
            n = next(i for i, v in enumerate(pool) if v == 0)
            pool[n] = 1
        ret = func(n + offset, *args)
        return (n, ret)

    def apply_async(self, func, args=(), callback=None):
        if self._single_thread:
            result = func(0, *args)
            if callback is not None:
                callback(result)
            return result

        def _wrap_cb(ret):
            n, oret = ret
            with self._nlock:
                self._npool[n] = 0
            self._nqueue -= 1
            if callback is not None:
                callback(oret)
            self._complete_event.set()

        self._nqueue += 1
        self._ppool.apply_async(NumberPool._wrap_func,
                                (func, args, self._npool,
                                 self._nlock, self._offset),
                                callback=_wrap_cb,
                                error_callback=lambda e: print(
                                    f"{type(e).__name__}: {e}")
                                )

    def wait_for_once(self, margin: int = 0):
        """
        Block current thread and wait for one available process
        
        :param margin: Define when a process is available. The method will
                       return when there is :obj:`nprocess + margin` processes
                       in the pool.
        """
        if self._nqueue >= len(self._npool) + margin: # only wait if the pool is full
            self._complete_event.wait()
        self._complete_event.clear()

    def close(self):
        self._ppool.close()

    def join(self):
        self._ppool.join()

    # TODO: add imap function and support progress bar for imap<|MERGE_RESOLUTION|>--- conflicted
+++ resolved
@@ -565,11 +565,17 @@
                 ...
 
     Then the parallel progress bars will be displayed in place.
-<<<<<<< HEAD
-    Additionally if processes < 1, then functions will be executed in current thread.
-    '''
-
-    def __init__(self, processes, offset=0, *args, **kargs):
+
+    :param processes: Number of processes available in the pool. If processes < 1,
+                      then functions will be executed in current thread.
+    :param offset: The offset added to the `ntqdm` value of all process. This is useful
+                   when you want to display a progress bar in outer loop.
+    '''
+
+    def __init__(self,
+                 processes: int,
+                 offset: int = 0,
+                 *args, **kargs):
         if processes == 0:
             self._single_thread = True
         else:
@@ -581,25 +587,6 @@
             self._nqueue = 0 # number of tasks in pool
             self._offset = offset
             self._complete_event = Event()
-=======
-
-    :param processes: Number of processes available in the pool
-    :param offset: The offset added to the `ntqdm` value of all process. This is useful
-                   when you want to display a progress bar in outer loop.
-    '''
-
-    def __init__(self,
-                 processes: int,
-                 offset: int = 0,
-                 *args, **kargs):
-        self._ppool = Pool(processes, initializer=tqdm.set_lock, # pool of processes
-                           initargs=(tqdm.get_lock(),), *args, **kargs)
-        self._npool = Manager().Array('B', [0] * processes) # pool of position number
-        self._nlock = Manager().Lock() # lock for self._npool
-        self._nqueue = 0 # number of tasks in pool
-        self._offset = offset
-        self._complete_event = Event()
->>>>>>> bbdfdfa6
 
     @staticmethod
     def _wrap_func(func, args, pool, nlock, offset):
